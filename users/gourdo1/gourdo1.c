/* Copyright 2021 Jonavin Eng @Jonavin
   Copyright 2022 gourdo1 <gourdo1@outlook.com>

This program is free software: you can redistribute it and/or modify
it under the terms of the GNU General Public License as published by
the Free Software Foundation, either version 2 of the License, or
(at your option) any later version.

This program is distributed in the hope that it will be useful,
but WITHOUT ANY WARRANTY; without even the implied warranty of
MERCHANTABILITY or FITNESS FOR A PARTICULAR PURPOSE.  See the
GNU General Public License for more details.

You should have received a copy of the GNU General Public License
along with this program.  If not, see <http://www.gnu.org/licenses/>.
*/

#include QMK_KEYBOARD_H

#include "gourdo1.h"

#include "custom_double_taps.h"

// Tap once for shift, twice for Caps Lock but only if Win Key is not disabled (also disabled by user.config variable)
void dance_LSFT_each_tap(qk_tap_dance_state_t * state, void * user_data) {
    if (user_config.double_tap_shift_for_capslock) {
        if (state -> count == 1 || keymap_config.no_gui) {
            register_code(KC_LSFT);
        } else {
            register_code(KC_CAPS);
        }
    } else {
        register_code(KC_LSFT);
    }
}

void dance_LSFT_reset(qk_tap_dance_state_t * state, void * user_data) {
    if (state -> count == 1 || keymap_config.no_gui) {
        unregister_code(KC_LSFT);
    } else {
        unregister_code(KC_CAPS);
        unregister_code(KC_LSFT);
    }
}

// Tap Dance definitions
qk_tap_dance_action_t tap_dance_actions[] = {
    // Tap once for shift, twice for Caps Lock
<<<<<<< HEAD
    [TD_LSFT_CAPSLOCK] = ACTION_TAP_DANCE_DOUBLE(KC_LSFT, KC_CAPS),
    [TD_LSFT_CAPS_WIN] = ACTION_TAP_DANCE_FN_ADVANCED(dance_LSFT_each_tap, NULL, dance_LSFT_reset),
    // Tap once for Escape, twice to reset to base layer
    [TD_ESC_BASELYR] = ACTION_TAP_DANCE_LAYER_MOVE(KC_ESC, _BASE),
=======
    [TD_LSFT_CAPS_WIN] = ACTION_TAP_DANCE_FN_ADVANCED(dance_LSFT_each_tap, NULL, dance_LSFT_reset)
>>>>>>> 5108d531
};

// RGB NIGHT MODE
#ifdef RGB_MATRIX_ENABLE
static bool rgb_nightmode = false;

// Turn on/off NUM LOCK if current state is different
void activate_rgb_nightmode(bool turn_on) {
    if (rgb_nightmode != turn_on) {
        rgb_nightmode = !rgb_nightmode;
    }
}

bool get_rgb_nightmode(void) {
    return rgb_nightmode;
}
#endif // RGB_MATRIX_ENABLE

// TIMEOUTS
#ifdef IDLE_TIMEOUT_ENABLE
static uint16_t timeout_timer = 0;
static uint16_t timeout_counter = 0; //in minute intervals
static uint16_t timeout_threshold = TIMEOUT_THRESHOLD_DEFAULT;

uint16_t get_timeout_threshold(void) {
    return timeout_threshold;
}

void timeout_reset_timer(void) {
    timeout_timer = timer_read();
    timeout_counter = 0;
};

void timeout_update_threshold(bool increase) {
    if (increase && timeout_threshold < TIMEOUT_THRESHOLD_MAX) timeout_threshold++;
    if (!increase && timeout_threshold > 0) timeout_threshold--;
};

void timeout_tick_timer(void) {
    if (timeout_threshold > 0) {
        if (timer_elapsed(timeout_timer) >= 60000) { // 1 minute tick
            timeout_counter++;
            timeout_timer = timer_read();
        }
        #ifdef RGB_MATRIX_ENABLE
        if (timeout_threshold > 0 && timeout_counter >= timeout_threshold) {
            rgb_matrix_disable_noeeprom();
        }
        #endif
    } // timeout_threshold = 0 will disable timeout
}

#endif // IDLE_TIMEOUT_ENABLE

#if defined(ALTTAB_SCROLL_ENABLE) || defined(IDLE_TIMEOUT_ENABLE) // timer features
__attribute__((weak)) void matrix_scan_keymap(void) {}

void matrix_scan_user(void) {
    #ifdef ALTTAB_SCROLL_ENABLE
    encoder_tick_alttabscroll();
    #endif
    #ifdef IDLE_TIMEOUT_ENABLE
    timeout_tick_timer();
    #endif
    matrix_scan_keymap();
}
#endif // ALTTAB_SCROLL_ENABLE or IDLE_TIMEOUT_ENABLE

// Initialize variable holding the binary representation of active modifiers.
uint8_t mod_state;

// ============================================= PROCESS KEY CODES =============================================

__attribute__((weak)) bool process_record_keymap(uint16_t keycode, keyrecord_t * record) {
    return true;
}

bool process_record_user(uint16_t keycode, keyrecord_t * record) {
    mod_state = get_mods();
    if (!process_record_keymap(keycode, record)) { return false; }
    if (!process_capsnum(keycode, record)) { return false; }
    if (!process_esc_to_base(keycode, record)) { return false; }

    // Key macros ...
    switch (keycode) {

        // User configuration toggles
    case PRNCONF:  // Print verbose status of all user_config toggles (open a text editor before engaging!!)
        if (record->event.pressed) {
            //send_string("Left bracket with alt numcodes "SS_LALT(SS_TAP(X_KP_0) SS_TAP(X_KP_0) SS_TAP(X_KP_9) SS_TAP(X_KP_1))"\n");
            send_string("\n\x2D\x2D\x2D\x2D\x2D\x2D\x2D\x2D\x2D\x3C\x3C\x3C\x3C\x3C\x3C\x3C\x3C\x3C");
            send_string(" gourdo1\x27s GMMK Pro User Settings ");
            send_string("\x3E\x3E\x3E\x3E\x3E\x3E\x3E\x3E\x3E\x2D\x2D\x2D\x2D\x2D\x2D\x2D\x2D\x2D\n");
            send_string("Hold \x5B \bFn\x5D and the number corresponding to a setting below to toggle.\n");
            send_string("Re-print this screen with \x5B \bFn\x5D \x5B`\x5D to see your changes reflected.\n");
            send_string("Config also visible as RGB under number keys by holding \x5B \bFn\x5D.\n");
            send_string("\x3d\x3d\x3d\x3d\x3d\x3d\x3d\x3d\x3d\x3d\x3d\x3d\x3d\x3d\x3d\x3d\x3d\x3d\x3d\x3d");
            send_string("\x3d\x3d\x3d\x3d\x3d\x3d\x3d\x3d\x3d\x3d\x3d\x3d\x3d\x3d\x3d\x3d\x3d\x3d\x3d\x3d");
            send_string("\x3d\x3d\x3d\x3d\x3d\x3d\x3d\x3d\x3d\x3d\x3d\x3d\x3d\x3d\x3d\x3d\x3d\x3d\x3d\x3d");
            send_string("\x3d\x3d\x3d\x3d\x3d\x3d\x3d\x3d\x3d\x3d\n");
            send_string("1. CapsLock RGB highlight alpha keys................ ");
            if (user_config.rgb_hilite_caps) {
                send_string("\x5BON\x5D\n");
            } else {
                send_string("\x5BOFF\x5D\n");
            }
            send_string("2. Numpad RGB highlight layer keys.................. ");
            if (user_config.rgb_hilite_numpad) {
                send_string("\x5BON\x5D\n");
            } else {
                send_string("\x5BOFF\x5D\n");
            }
            send_string("3. Double tap ESC to revert to BASE layer........... ");
            if (user_config.esc_double_tap_to_baselyr) {
                send_string("\x5BON\x5D\n");
            } else {
                send_string("\x5BOFF\x5D\n");
            }
            send_string("4. DEL \x26 HOME key locations......................... ");
            if (user_config.del_right_home_top) {
                send_string("\x5BHOME on F13\x3B DEL right of BKSPC\x5D\n");
            } else {
                send_string("\x5B \bDEL on F13\x3B HOME right of BKSPC\x5D\n");
            }
            send_string("5. Numpad on CapsLock\x3B double tap LSHIFT for Caps... ");
            if (user_config.double_tap_shift_for_capslock) {
                send_string("\x5BON\x5D\n");
            } else {
                send_string("\x5BOFF\x5D\n");
            }
            send_string("6. Encoder button function.......................... ");
            if (user_config.encoder_press_mute_or_media) {
                send_string("\x5BMUTE\x5D\n");
            } else {
                send_string("\x5BMEDIA PLAY\x2FPAUSE\x5D\n");
            }
            send_string("7. Insert function accessed with.................... ");
            if (user_config.ins_on_shft_bkspc_or_del) {
                send_string("\x5BSHIFT\x2D \bBKSPC\x5D\n");
            } else {
                send_string("\x5BSHIFT\x2D \bDEL\x5D\n");
            }
            send_string("8. Force SHIFT \x26 CTRL\x2DSPACE to function like SPACE.. ");
            if (user_config.disable_space_mods) {
                send_string("\x5BON\x5D\n");
            } else {
                send_string("\x5BOFF\x5D\n");
            }
            send_string("\nThe latest firmware updates are always here\x3a https\x3a\x2F\x2Fgithub.com\x2Fgourdo1\x2Fgmmkpro\x2Dmedia\n");
        }
        break;

    case TG_CAPS:  // Toggle RGB highlighting of Capslock state
        if (record->event.pressed) {
            user_config.rgb_hilite_caps ^= 1; // Toggles the status
            eeconfig_update_user(user_config.raw); // Writes the new status to EEPROM
        }
        break;
    case TG_PAD:  // Toggle RGB highlighting of Numpad state
        if (record->event.pressed) {
            user_config.rgb_hilite_numpad ^= 1; // Toggles the status
            eeconfig_update_user(user_config.raw); // Writes the new status to EEPROM
        }
        break;
    case TG_ESC:  // Toggle alternate ESC functionality
        if (record->event.pressed) {
            user_config.esc_double_tap_to_baselyr ^= 1; // Toggles the status
            eeconfig_update_user(user_config.raw); // Writes the new status to EEPROM
        }
        break;
    case TG_DEL:  // Toggle alternate placement of DEL and HOME keys
        if (record->event.pressed) {
            user_config.del_right_home_top ^= 1; // Toggles the status
            eeconfig_update_user(user_config.raw); // Writes the new status to EEPROM
        }
        break;
    case TG_TDCAP:  // Toggle alternate Capslock/Numpad functionality
        if (record->event.pressed) {
            user_config.double_tap_shift_for_capslock ^= 1; // Toggles the status
            eeconfig_update_user(user_config.raw); // Writes the new status to EEPROM
        }
        break;
    case TG_ENC:  // Toggle Encoder function
        if (record->event.pressed) {
            user_config.encoder_press_mute_or_media ^= 1; // Toggles the status
            eeconfig_update_user(user_config.raw); // Writes the new status to EEPROM
        }
        break;
    case TG_INS:  // Toggle Encoder function
        if (record->event.pressed) {
            user_config.ins_on_shft_bkspc_or_del ^= 1; // Toggles the status
            eeconfig_update_user(user_config.raw); // Writes the new status to EEPROM
        }
        break;
    case TG_SPCMOD:  // Toggle forcing SHIFT&CTRL-SPACE to function like SPACE
        if (record->event.pressed) {
            user_config.disable_space_mods ^= 1; // Toggles the status
            eeconfig_update_user(user_config.raw); // Writes the new status to EEPROM
        }
        break;
        //return false;

        // Key to the left of encoder function (default HOME)
    case LEFTOFENC:
        if (!(user_config.del_right_home_top)) {
            if (!(user_config.ins_on_shft_bkspc_or_del)) {
                static bool inskey_registered;
                if (record -> event.pressed) {
                    // Detect the activation of either shift keys
                    if (mod_state & MOD_MASK_SHIFT) {
                        // First temporarily canceling both shifts so that
                        // shift isn't applied to the KC_INS keycode
                        del_mods(MOD_MASK_SHIFT);
                        register_code(KC_INS);
                        // Update the boolean variable to reflect the status of KC_INS
                        inskey_registered = true;
                        // Reapplying modifier state so that the held shift key(s)
                        // still work even after having tapped the key.
                        set_mods(mod_state);
                        return false;
                    } else {
                        register_code(KC_DEL);
                        return false;
                    }
                } else { // on release of KC_DEL
                    // In case KC_INS is still being sent even after the release of KC_DEL
                    if (inskey_registered) {
                        unregister_code(KC_INS);
                        inskey_registered = false;
                        return false;
                    } else {
                        unregister_code(KC_DEL);
                        return false;
                    }
                }
            } else {
                if (record -> event.pressed) {
                    register_code(KC_DEL);
                    return false;
                } else {
                    unregister_code(KC_DEL);
                    return false;
                }
            }
        } else {
            if (record -> event.pressed) {
                register_code(KC_HOME);
                return false;
            } else {
                unregister_code(KC_HOME);
                return false;
            }
        }
        break;

        // Key below encoder function (default DEL)
    case BELOWENC:
        if (user_config.del_right_home_top) {
            if (!(user_config.ins_on_shft_bkspc_or_del)) {
                static bool inskey_registered;
                if (record -> event.pressed) {
                    // Detect the activation of either shift keys
                    if (mod_state & MOD_MASK_SHIFT) {
                        // First temporarily canceling both shifts so that
                        // shift isn't applied to the KC_INS keycode
                        del_mods(MOD_MASK_SHIFT);
                        register_code(KC_INS);
                        // Update the boolean variable to reflect the status of KC_INS
                        inskey_registered = true;
                        // Reapplying modifier state so that the held shift key(s)
                        // still work even after having tapped the key.
                        set_mods(mod_state);
                        return false;
                    } else {
                        register_code(KC_DEL);
                        return false;
                    }
                } else { // on release of KC_DEL
                    // In case KC_INS is still being sent even after the release of KC_DEL
                    if (inskey_registered) {
                        unregister_code(KC_INS);
                        inskey_registered = false;
                        return false;
                    } else {
                        unregister_code(KC_DEL);
                        return false;
                    }
                }
            } else {
                if (record -> event.pressed) {
                    register_code(KC_DEL);
                    return false;
                } else {
                    unregister_code(KC_DEL);
                    return false;
                }
            }
        } else {
            if (record -> event.pressed) {
                register_code(KC_HOME);
                return false;
            } else {
                unregister_code(KC_HOME);
                return false;
            }
        }
        break;

        // Encoder button function
    case ENCFUNC:
        if (user_config.encoder_press_mute_or_media) {
            if (record -> event.pressed) {
                register_code(KC_MUTE);
            } else unregister_code16(keycode);
        }
        else {
            if (record -> event.pressed) {
                register_code(KC_MPLY);
            } else unregister_code16(keycode);
        }
        break;

        // DotCom domain macros
    case DOTCOM:
        if (record -> event.pressed) {
            send_string(".com");
        } else {
            // when keycode is released
        }
        break;
    case YAHOO:
        if (record -> event.pressed) {
            send_string("yahoo.com");
        } else {
            // when keycode is released
        }
        break;
    case OUTLOOK:
        if (record -> event.pressed) {
            send_string("outlook.com");
        } else {
            // when keycode is released
        }
        break;
    case GMAIL:
        if (record -> event.pressed) {
            send_string("gmail.com");
        } else {
            // when keycode is released
        }
        break;
    case HOTMAIL:
        if (record -> event.pressed) {
            send_string("hotmail.com");
        } else {
            // when keycode is released
        }
        break;

        // Windows Key lockout
    case WINLOCK:
        if (record -> event.pressed) {
            keymap_config.no_gui = !keymap_config.no_gui; //toggle status
        } else unregister_code16(keycode);
        break;

        // Double Zero    
    case KC_00:
        if (record -> event.pressed) {
            // when keycode KC_00 is pressed
            send_string("00");
        } else unregister_code16(keycode);
        break;

        // Treat Control & Shift-Space as if regular Space
    case KC_SPC:
        if (user_config.disable_space_mods) {
            // Initialize a boolean variable that keeps track of the space key status: registered or not?
            static bool spckey_registered;
            if (record -> event.pressed) {
                // Detect the activation of either ctrl keys
                if (mod_state & MOD_MASK_CTRL) {
                    // First temporarily canceling both ctrls so that
                    // ctrl isn't applied to the KC_SPC keycode
                    del_mods(MOD_MASK_CTRL);
                    register_code(KC_SPC);
                    // Update the boolean variable to reflect the status of KC_SPC
                    spckey_registered = true;
                    // Reapplying modifier state so that the held ctrl key(s)
                    // still work even after having tapped the Space key.
                    set_mods(mod_state);
                    return false;
                }
                else if (mod_state & MOD_MASK_SHIFT) {
                    // First temporarily canceling both shifts so that
                    // shift isn't applied to the KC_SPC keycode
                    del_mods(MOD_MASK_SHIFT);
                    register_code(KC_SPC);
                    // Update the boolean variable to reflect the status of KC_SPC
                    spckey_registered = true;
                    // Reapplying modifier state so that the held shift key(s)
                    // still work even after having tapped the Space key.
                    set_mods(mod_state);
                    return false;
                }
            } else { // on release of KC_SPC
                // In case KC_SPC is still being sent even after the release of KC_SPC
                if (spckey_registered) {
                    unregister_code(KC_SPC);
                    spckey_registered = false;
                    return false;
                }
            }
        }
        break;

    // INS as SHIFT-modified BackSpace key
    case KC_BSPC: {
        if (user_config.ins_on_shft_bkspc_or_del) {
            // Initialize a boolean variable that keeps track of the ins key status: registered or not?
            static bool inskey_registered;
            if (record -> event.pressed) {
                // Detect the activation of either shift keys
                if (mod_state & MOD_MASK_SHIFT) {
                    // First temporarily canceling both shifts so that
                    // shift isn't applied to the KC_INS keycode
                    del_mods(MOD_MASK_SHIFT);
                    register_code(KC_INS);
                    // Update the boolean variable to reflect the status of KC_INS
                    inskey_registered = true;
                    // Reapplying modifier state so that the held shift key(s)
                    // still work even after having tapped the key.
                    set_mods(mod_state);
                    return false;
                }
            } else { // on release of KC_BSPC
                // In case KC_INS is still being sent even after the release of KC_BSPC
                if (inskey_registered) {
                    unregister_code(KC_INS);
                    inskey_registered = false;
                    return false;
                }
            }
        }
    }
    break;

    #ifdef IDLE_TIMEOUT_ENABLE
    case RGB_TOI:
        if (record -> event.pressed) {
            timeout_update_threshold(true);
        } else unregister_code16(keycode);
        break;
    case RGB_TOD:
        if (record -> event.pressed) {
            timeout_update_threshold(false); //decrease timeout
        } else unregister_code16(keycode);
        break;
        #endif // IDLE_TIMEOUT_ENABLE
        #ifdef RGB_MATRIX_ENABLE
    case RGB_NITE:
        if (record -> event.pressed) {
            rgb_nightmode = !rgb_nightmode;
        } else unregister_code16(keycode);
        break;
        #endif // RGB_MATRIX_ENABLE

        #ifdef EMOTICON_ENABLE
    case EMO_SHRUG:
        if (record -> event.pressed) send_string("`\\_(\"/)_/`");
        else unregister_code16(keycode);
        break;
    case EMO_CONFUSE:
        if (record -> event.pressed) send_string("(*_*)");
        else unregister_code16(keycode);
        break;
    case EMO_TEARS:
        if (record -> event.pressed) send_string("(T_T)");
        else unregister_code16(keycode);
        break;
    case EMO_NERVOUS:
        if (record -> event.pressed) send_string("(~_~;)");
        else unregister_code16(keycode);
        break;
    case EMO_JOY:
        if (record -> event.pressed) send_string("(^o^)");
        else unregister_code16(keycode);
        break;
    case EMO_SAD:
        if (record -> event.pressed) send_string(":'-(");
        else unregister_code16(keycode);
        break;
        #endif // EMOTICON_ENABLE

        #ifdef ALTTAB_SCROLL_ENABLE
    case KC_TSTOG:
        if (record -> event.pressed) encoder_toggle_alttabscroll();
        else unregister_code16(keycode);
        break;
        #endif // ALTTAB_SCROLL_ENABLE

    default:
        if (record -> event.pressed) {
            #ifdef RGB_MATRIX_ENABLE
            rgb_matrix_enable();
            #endif
            #ifdef IDLE_TIMEOUT_ENABLE
            timeout_reset_timer(); //reset activity timer
            #endif
        }
        break;
    }
    return true;
};

// Define custom Caps Word continuity characters
bool caps_word_press_user(uint16_t keycode) {
    switch (keycode) {
        // Keycodes that continue Caps Word, with shift applied.
        case KC_A ... KC_Z:
        case KC_TILD:
        case KC_UNDS:
        case KC_DQT:
        case KC_COLN:
        case KC_RSFT:
        case LSFTCAPSWIN:
            add_weak_mods(MOD_BIT(KC_LSFT));  // Apply shift to next key.
            return true;

        // Keycodes that continue Caps Word, without shifting.
        case KC_1 ... KC_0:
        case KC_GRV:
        case KC_MINS:
        case KC_QUOT:
        case KC_SCLN:
        case KC_BSPC:
        case KC_DEL:
            return true;

        default:
            return false;  // Deactivate Caps Word.
    }
}

// Turn on/off NUM LOCK if current state is different
void activate_numlock(bool turn_on) {
    if (IS_HOST_LED_ON(USB_LED_NUM_LOCK) != turn_on) {
        tap_code(KC_NUMLOCK);
    }
}

// INITIAL STARTUP
__attribute__((weak)) void keyboard_post_init_keymap(void) {
}

void keyboard_post_init_user(void) {
    // Read the user config from EEPROM
    user_config.raw = eeconfig_read_user();
    keyboard_post_init_keymap();
    #ifdef STARTUP_NUMLOCK_ON
    activate_numlock(true); // turn on Num lock by default so that the numpad layer always has predictable results
    #endif // STARTUP_NUMLOCK_ON
    #ifdef IDLE_TIMEOUT_ENABLE
    timeout_timer = timer_read(); // set initial time for idle timeout
    #endif
}

/* Set defaults for EEPROM user configuration variables */
void eeconfig_init_user(void) {
    user_config.raw                           = 0;
    user_config.rgb_hilite_caps               = true;
    user_config.rgb_hilite_numpad             = true;
    user_config.double_tap_shift_for_capslock = true;
    user_config.del_right_home_top            = true;
    user_config.encoder_press_mute_or_media   = true;
    user_config.esc_double_tap_to_baselyr     = true;
    user_config.ins_on_shft_bkspc_or_del      = true;
    user_config.disable_space_mods            = true;

    eeconfig_update_user(user_config.raw);
}<|MERGE_RESOLUTION|>--- conflicted
+++ resolved
@@ -46,14 +46,7 @@
 // Tap Dance definitions
 qk_tap_dance_action_t tap_dance_actions[] = {
     // Tap once for shift, twice for Caps Lock
-<<<<<<< HEAD
-    [TD_LSFT_CAPSLOCK] = ACTION_TAP_DANCE_DOUBLE(KC_LSFT, KC_CAPS),
-    [TD_LSFT_CAPS_WIN] = ACTION_TAP_DANCE_FN_ADVANCED(dance_LSFT_each_tap, NULL, dance_LSFT_reset),
-    // Tap once for Escape, twice to reset to base layer
-    [TD_ESC_BASELYR] = ACTION_TAP_DANCE_LAYER_MOVE(KC_ESC, _BASE),
-=======
     [TD_LSFT_CAPS_WIN] = ACTION_TAP_DANCE_FN_ADVANCED(dance_LSFT_each_tap, NULL, dance_LSFT_reset)
->>>>>>> 5108d531
 };
 
 // RGB NIGHT MODE
@@ -420,7 +413,7 @@
         } else unregister_code16(keycode);
         break;
 
-        // Double Zero    
+        // Double Zero
     case KC_00:
         if (record -> event.pressed) {
             // when keycode KC_00 is pressed
