#include "voices.h"
#include "stdlib.h"

// these are imported from audio.c
extern uint16_t envelope_index;
extern float note_timbre;
extern float polyphony_rate;

voice_type voice = duty_osc;

void set_voice(voice_type v) {
    voice = v;
}

void voice_iterate() {
    voice = (voice + 1) % number_of_voices;
}

void voice_deiterate() {
    voice = (voice - 1) % number_of_voices;
}

float voice_envelope(float frequency) {
    // envelope_index ranges from 0 to 0xFFFF, which is preserved at 880.0 Hz
    uint16_t compensated_index = (uint16_t)((float)envelope_index * (880.0 / frequency));

    switch (voice) {
        case default_voice:
            note_timbre = TIMBRE_50;
            polyphony_rate = 0;
	        break;

        case butts_fader:
            polyphony_rate = 0;
            switch (compensated_index) {
                case 0 ... 9:
                    frequency = frequency / 4;
                    note_timbre = TIMBRE_12;
	                break;

                case 10 ... 19:
                    frequency = frequency / 2;
                    note_timbre = TIMBRE_12;
	                break;

                case 20 ... 200:
                    note_timbre = .125 - pow(((float)compensated_index - 20) / (200 - 20), 2)*.125;
	                break;

                default:
                    note_timbre = 0;
                	break;
            }
    	    break;

        case octave_crunch:
            polyphony_rate = 0;
            switch (compensated_index) {
                case 0 ... 9:
                case 20 ... 24:
                case 30 ... 32:
                    frequency = frequency / 2;
                    note_timbre = TIMBRE_12;
                break;

                case 10 ... 19:
                case 25 ... 29:
                case 33 ... 35:
                    frequency = frequency * 2;
                    note_timbre = TIMBRE_12;
	                break;

                default:
                    note_timbre = TIMBRE_12;
                	break;
            }
	        break;

        case duty_osc:
            // This slows the loop down a substantial amount, so higher notes may freeze
            polyphony_rate = 0;
            switch (compensated_index) {
                default:
                    #define OCS_SPEED 10
                    #define OCS_AMP   .25
                    // sine wave is slow
                    // note_timbre = (sin((float)compensated_index/10000*OCS_SPEED) * OCS_AMP / 2) + .5;
                    // triangle wave is a bit faster
                    note_timbre = (float)abs((compensated_index*OCS_SPEED % 3000) - 1500) * ( OCS_AMP / 1500 ) + (1 - OCS_AMP) / 2;
                	break;
            }
	        break;

        case duty_octave_down:
            polyphony_rate = 0;
            note_timbre = (envelope_index % 2) * .125 + .375 * 2;
<<<<<<< HEAD
            if ((envelope_index % 4) == 0)
                note_timbre = 0.5;
            if ((envelope_index % 8) == 0)
                note_timbre = 0;
        break;
        case duty_fifth_down:
            note_timbre = 0.5;
            if ((envelope_index % 5) == 0)
                note_timbre = 0.75;
        break;
        case duty_fourth_down:
            if ((envelope_index % 12) == 0)
                note_timbre = 0.25;
            else
                note_timbre = 0.5;
        break;
=======
	        break;

		default:
   			break;
>>>>>>> 082a0f31
    }

    return frequency;
}<|MERGE_RESOLUTION|>--- conflicted
+++ resolved
@@ -94,29 +94,25 @@
         case duty_octave_down:
             polyphony_rate = 0;
             note_timbre = (envelope_index % 2) * .125 + .375 * 2;
-<<<<<<< HEAD
             if ((envelope_index % 4) == 0)
                 note_timbre = 0.5;
             if ((envelope_index % 8) == 0)
                 note_timbre = 0;
-        break;
+            break;
         case duty_fifth_down:
             note_timbre = 0.5;
             if ((envelope_index % 5) == 0)
                 note_timbre = 0.75;
-        break;
+            break;
         case duty_fourth_down:
             if ((envelope_index % 12) == 0)
                 note_timbre = 0.25;
             else
                 note_timbre = 0.5;
-        break;
-=======
-	        break;
+            break;
 
 		default:
    			break;
->>>>>>> 082a0f31
     }
 
     return frequency;
