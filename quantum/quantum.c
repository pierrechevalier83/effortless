--- conflicted
+++ resolved
@@ -129,13 +129,10 @@
   #ifdef UCIS_ENABLE
     process_ucis(keycode, record) &&
   #endif
-<<<<<<< HEAD
   #ifdef PRINTING_ENABLE
     process_printer(keycode, record) &&
-=======
   #ifdef UNICODEMAP_ENABLE
     process_unicode_map(keycode, record) &&
->>>>>>> 631b8999
   #endif
       true)) {
     return false;
