--- conflicted
+++ resolved
@@ -75,16 +75,10 @@
 
             for (uint8_t c = 0; c < MATRIX_COLS; c++) {
                 if (matrix_change & ((matrix_row_t)1<<c)) {
-<<<<<<< HEAD
-                    process_key((keyevent_t){
-                        .key = (key_t){ .row = r, .col = c },
-                        .pressed = (matrix_row & ((matrix_row_t)1<<c))
-=======
                     action_exec((keyevent_t){
                         .key.pos  = (keypos_t){ .row = r, .col = c },
                         .pressed = (matrix_row & (1<<c)),
                         .time = (timer_read() | 1) /* time should not be 0 */
->>>>>>> 39d09333
                     });
                     // record a processed key
                     matrix_prev[r] ^= ((matrix_row_t)1<<c);
@@ -102,27 +96,6 @@
     // mousekey repeat & acceleration
     mousekey_task();
 #endif
-<<<<<<< HEAD
-
-    // FAIL SAFE: clear all key if no key down
-    if (matrix_change) {
-        matrix_row_t is_matrix_on = 0;
-        for (int r = 0; r < MATRIX_ROWS; r++) {
-            is_matrix_on |= matrix_get_row(r);
-        }
-        if (!is_matrix_on) {
-            Kdebug("FAIL SAFE: clear all keys(default layer).\n");
-            clear_keyboard();
-            current_layer = default_layer;
-            fn_state_bits = 0;
-            delayed_fn = (keyrecord_t){};
-            waiting_key = (keyrecord_t){};
-            NEXT(IDLE);
-        }
-    }
-
-=======
->>>>>>> 39d09333
     // update LED
     if (led_status != host_keyboard_leds()) {
         led_status = host_keyboard_leds();
