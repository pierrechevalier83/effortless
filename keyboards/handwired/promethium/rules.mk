# MCU name
MCU = atmega32u4

# Processor frequency
F_CPU = 8000000

# Bootloader selection
BOOTLOADER = caterina

# Build Options
#   change to "no" to disable the options, or define them in the Makefile in
#   the appropriate keymap folder that will get included automatically
#
BOOTMAGIC_ENABLE = no       # Enable Bootmagic Lite
MOUSEKEY_ENABLE = no        # Mouse keys(+4700)
EXTRAKEY_ENABLE = yes       # Audio control and System control(+450)
CONSOLE_ENABLE = no         # Console for debug(+400)
COMMAND_ENABLE = no         # Commands for debug and configuration
NKRO_ENABLE = yes           # Nkey Rollover - if this doesn't work, see here: https://github.com/tmk/tmk_keyboard/wiki/FAQ#nkro-doesnt-work
BACKLIGHT_ENABLE = no       # Enable keyboard backlight functionality
AUDIO_ENABLE = no           # Audio output
<<<<<<< HEAD
UNICODE_ENABLE = no         # Unicode
UNICODEMAP_ENABLE = yes
=======
BLUETOOTH_ENABLE = no       # Enable Bluetooth with the Adafruit EZ-Key HID
>>>>>>> 36bc3c86
RGBLIGHT_ENABLE = no        # Enable WS2812 RGB underlight.
PS2_MOUSE_ENABLE = yes
PS2_USE_INT = yes
CUSTOM_MATRIX = yes
BLUETOOTH_ENABLE = yes
BLUETOOTH_DRIVER = AdafruitBLE

# Do not enable SLEEP_LED_ENABLE. it uses the same timer as BACKLIGHT_ENABLE
SLEEP_LED_ENABLE = no    # Breathing sleep LED during USB suspend

SRC += ws2812.c
SRC += rgbsps.c
SRC += analog.c
SRC += matrix.c

LTO_ENABLE = yes<|MERGE_RESOLUTION|>--- conflicted
+++ resolved
@@ -19,12 +19,6 @@
 NKRO_ENABLE = yes           # Nkey Rollover - if this doesn't work, see here: https://github.com/tmk/tmk_keyboard/wiki/FAQ#nkro-doesnt-work
 BACKLIGHT_ENABLE = no       # Enable keyboard backlight functionality
 AUDIO_ENABLE = no           # Audio output
-<<<<<<< HEAD
-UNICODE_ENABLE = no         # Unicode
-UNICODEMAP_ENABLE = yes
-=======
-BLUETOOTH_ENABLE = no       # Enable Bluetooth with the Adafruit EZ-Key HID
->>>>>>> 36bc3c86
 RGBLIGHT_ENABLE = no        # Enable WS2812 RGB underlight.
 PS2_MOUSE_ENABLE = yes
 PS2_USE_INT = yes
