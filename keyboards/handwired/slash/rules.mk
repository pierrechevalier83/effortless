# MCU name
MCU = atmega32u4

# Processor frequency
F_CPU = 8000000

# Bootloader selection
BOOTLOADER = caterina

# Build Options
#   change yes to no to disable
#
BOOTMAGIC_ENABLE = no       # Enable Bootmagic Lite
MOUSEKEY_ENABLE = yes       # Mouse keys
EXTRAKEY_ENABLE = yes       # Audio control and System control
CONSOLE_ENABLE = no        # Console for debug
COMMAND_ENABLE = no        # Commands for debug and configuration
# Do not enable SLEEP_LED_ENABLE. it uses the same timer as BACKLIGHT_ENABLE
SLEEP_LED_ENABLE = no       # Breathing sleep LED during USB suspend
# if this doesn't work, see here: https://github.com/tmk/tmk_keyboard/wiki/FAQ#nkro-doesnt-work
NKRO_ENABLE = no            # USB Nkey Rollover
BACKLIGHT_ENABLE = no       # Enable keyboard backlight functionality
RGBLIGHT_ENABLE = no        # Enable keyboard RGB underglow
<<<<<<< HEAD
UNICODE_ENABLE = no         # Unicode
AUDIO_ENABLE = no           # Audio output
BLUETOOTH_ENABLE = yes
BLUETOOTH_DRIVER = AdafruitBLE
=======
BLUETOOTH = AdafruitBLE
AUDIO_ENABLE = no           # Audio output
>>>>>>> 36bc3c86
<|MERGE_RESOLUTION|>--- conflicted
+++ resolved
@@ -21,12 +21,6 @@
 NKRO_ENABLE = no            # USB Nkey Rollover
 BACKLIGHT_ENABLE = no       # Enable keyboard backlight functionality
 RGBLIGHT_ENABLE = no        # Enable keyboard RGB underglow
-<<<<<<< HEAD
-UNICODE_ENABLE = no         # Unicode
 AUDIO_ENABLE = no           # Audio output
 BLUETOOTH_ENABLE = yes
-BLUETOOTH_DRIVER = AdafruitBLE
-=======
-BLUETOOTH = AdafruitBLE
-AUDIO_ENABLE = no           # Audio output
->>>>>>> 36bc3c86
+BLUETOOTH_DRIVER = AdafruitBLE