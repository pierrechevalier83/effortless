--- conflicted
+++ resolved
@@ -18,27 +18,6 @@
 
 #pragma once
 
-<<<<<<< HEAD
-#define RGB_DI_PIN E2
-#ifdef RGB_DI_PIN
- #define RGBLED_NUM 9
- #define RGBLIGHT_HUE_STEP 8
- #define RGBLIGHT_SAT_STEP 8
- #define RGBLIGHT_VAL_STEP 8
- #define RGBLIGHT_LIMIT_VAL 255 /* The maximum brightness level */
- #define RGBLIGHT_SLEEP  /* If defined, the RGB lighting will be switched off when the host goes to sleep */
-#define RGBLIGHT_EFFECT_BREATHING
-#define RGBLIGHT_EFFECT_RAINBOW_MOOD
-#define RGBLIGHT_EFFECT_RAINBOW_SWIRL
-#define RGBLIGHT_EFFECT_SNAKE
-#define RGBLIGHT_EFFECT_KNIGHT
-#define RGBLIGHT_EFFECT_CHRISTMAS
-#define RGBLIGHT_EFFECT_STATIC_GRADIENT
-#define RGBLIGHT_EFFECT_RGB_TEST
-#define RGBLIGHT_EFFECT_ALTERNATING
-#define RGBLIGHT_EFFECT_TWINKLE
-#endif
-=======
 #define RGB_MATRIX_LED_COUNT 9
 #define RGB_DI_PIN E2
 
@@ -92,7 +71,6 @@
 #define ENABLE_RGB_MATRIX_MULTISPLASH
 #define ENABLE_RGB_MATRIX_SOLID_SPLASH
 #define ENABLE_RGB_MATRIX_SOLID_MULTISPLASH
->>>>>>> bb4abc8a
 
 /* Mechanical locking support. Use KC_LCAP, KC_LNUM or KC_LSCR instead in keymap */
 #define LOCKING_SUPPORT_ENABLE
