/* Copyright 2020 MelGeek <melgeek001365@gmail.com>
 *
 * This program is free software: you can redistribute it and/or modify
 * it under the terms of the GNU General Public License as published by
 * the Free Software Foundation, either version 2 of the License, or
 * (at your option) any later version.
 *
 * This program is distributed in the hope that it will be useful,
 * but WITHOUT ANY WARRANTY; without even the implied warranty of
 * MERCHANTABILITY or FITNESS FOR A PARTICULAR PURPOSE.  See the
 * GNU General Public License for more details.
 *
 * You should have received a copy of the GNU General Public License
 * along with this program.  If not, see <http://www.gnu.org/licenses/>.
 */

#include QMK_KEYBOARD_H

const uint16_t PROGMEM keymaps[][MATRIX_ROWS][MATRIX_COLS] = {

<<<<<<< HEAD
	LAYOUT_60_ansi(
		QK_GESC, KC_1,    KC_2,    KC_3,    KC_4,    KC_5,    KC_6,    KC_7,    KC_8,    KC_9,    KC_0,    KC_MINS, KC_EQL,		      KC_BSPC,
		KC_TAB,  KC_Q,    KC_W,    KC_E,    KC_R,    KC_T,    KC_Y,    KC_U,    KC_I,    KC_O,    KC_P,    KC_LBRC, KC_RBRC, KC_BSLS,
		KC_CAPS, KC_A,    KC_S,    KC_D,    KC_F,    KC_G,    KC_H,    KC_J,    KC_K,    KC_L,    KC_SCLN, KC_QUOT,		     KC_ENT,
		KC_LSFT,          KC_Z,    KC_X,    KC_C,    KC_V,    KC_B,    KC_N,    KC_M,    KC_COMM, KC_DOT,  KC_SLSH,          KC_RSFT,
		KC_LCTL, KC_LGUI, KC_LALT,                   KC_SPC,                                      KC_RALT, KC_RGUI, MO(1),            KC_RCTL),

	LAYOUT_60_ansi(
		KC_GRV,  KC_F1,   KC_F2,   KC_F3,   KC_F4,   KC_F5,   KC_F6,   KC_F7,   KC_F8,   KC_F9,   KC_F10,  KC_F11,  KC_F12,			  KC_DEL,
		KC_TRNS, RGB_TOG, RGB_MOD, RGB_HUI, RGB_HUD, RGB_SAI, RGB_SAD, RGB_VAI, RGB_VAD, KC_TRNS, KC_PSCR, KC_SCRL, KC_PAUS, QK_BOOT,
		KC_TRNS, KC_TRNS, KC_TRNS, KC_TRNS, KC_TRNS, KC_TRNS, KC_TRNS, KC_TRNS, KC_TRNS, KC_INS,  KC_HOME, KC_PGUP,          KC_TRNS, 
		KC_TRNS,          KC_TRNS, KC_TRNS, BL_DEC,  BL_TOGG, BL_INC,  BL_STEP, KC_TRNS, KC_DEL,  KC_END,  KC_PGDN,          KC_TRNS,
		KC_TRNS, KC_TRNS, KC_TRNS,                   KC_TRNS,                                     KC_TRNS, KC_TRNS, KC_TRNS,          KC_TRNS)
};
=======
    LAYOUT_all(
        QK_GESC, KC_1,    KC_2,    KC_3,    KC_4,    KC_5,    KC_6,    KC_7,    KC_8,    KC_9,    KC_0,    KC_MINS, KC_EQL,  KC_GRV,  KC_BSPC,
        KC_TAB,  KC_Q,    KC_W,    KC_E,    KC_R,    KC_T,    KC_Y,    KC_U,    KC_I,    KC_O,    KC_P,    KC_LBRC, KC_RBRC, KC_BSLS,
        KC_CAPS, KC_A,    KC_S,    KC_D,    KC_F,    KC_G,    KC_H,    KC_J,    KC_K,    KC_L,    KC_SCLN, KC_QUOT, KC_NUHS, KC_ENT,
        KC_LSFT, KC_NUBS, KC_Z,    KC_X,    KC_C,    KC_V,    KC_B,    KC_N,    KC_M,    KC_COMM, KC_DOT,  KC_SLSH, KC_RSFT, KC_UP,   KC_DEL,
        KC_LCTL, KC_LGUI, KC_LALT, KC_APP,           KC_SPC,           KC_SPC,  KC_SPC,  KC_RALT, MO(1),   KC_RCTL, KC_LEFT, KC_DOWN, KC_RGHT),

    LAYOUT_all(
        KC_GRV,  KC_F1,   KC_F2,   KC_F3,   KC_F4,   KC_F5,   KC_F6,   KC_F7,   KC_F8,   KC_F9,   KC_F10,  KC_F11,  KC_F12,  KC_TRNS, KC_DEL,
        KC_TRNS, RGB_TOG, RGB_MOD, RGB_HUI, RGB_HUD, RGB_SAI, RGB_SAD, RGB_VAI, RGB_VAD, KC_TRNS, KC_PSCR, KC_SCRL, KC_PAUS, KC_TRNS,
        KC_TRNS, KC_TRNS, KC_TRNS, KC_TRNS, KC_TRNS, KC_TRNS, KC_TRNS, KC_TRNS, KC_TRNS, KC_INS,  KC_HOME, KC_PGUP, KC_TRNS, QK_BOOT,
        KC_TRNS, KC_TRNS, KC_TRNS, KC_TRNS, BL_DEC,  BL_TOGG, BL_INC,  BL_STEP, KC_TRNS, KC_DEL,  KC_END,  KC_PGDN, KC_TRNS, KC_TRNS, KC_TRNS,
        KC_TRNS, KC_TRNS, KC_TRNS, KC_TRNS,          KC_TRNS,          KC_TRNS, KC_TRNS, KC_TRNS, KC_TRNS, KC_TRNS, KC_TRNS, KC_TRNS, KC_TRNS)

};
>>>>>>> e90ff84c
<|MERGE_RESOLUTION|>--- conflicted
+++ resolved
@@ -17,23 +17,6 @@
 #include QMK_KEYBOARD_H
 
 const uint16_t PROGMEM keymaps[][MATRIX_ROWS][MATRIX_COLS] = {
-
-<<<<<<< HEAD
-	LAYOUT_60_ansi(
-		QK_GESC, KC_1,    KC_2,    KC_3,    KC_4,    KC_5,    KC_6,    KC_7,    KC_8,    KC_9,    KC_0,    KC_MINS, KC_EQL,		      KC_BSPC,
-		KC_TAB,  KC_Q,    KC_W,    KC_E,    KC_R,    KC_T,    KC_Y,    KC_U,    KC_I,    KC_O,    KC_P,    KC_LBRC, KC_RBRC, KC_BSLS,
-		KC_CAPS, KC_A,    KC_S,    KC_D,    KC_F,    KC_G,    KC_H,    KC_J,    KC_K,    KC_L,    KC_SCLN, KC_QUOT,		     KC_ENT,
-		KC_LSFT,          KC_Z,    KC_X,    KC_C,    KC_V,    KC_B,    KC_N,    KC_M,    KC_COMM, KC_DOT,  KC_SLSH,          KC_RSFT,
-		KC_LCTL, KC_LGUI, KC_LALT,                   KC_SPC,                                      KC_RALT, KC_RGUI, MO(1),            KC_RCTL),
-
-	LAYOUT_60_ansi(
-		KC_GRV,  KC_F1,   KC_F2,   KC_F3,   KC_F4,   KC_F5,   KC_F6,   KC_F7,   KC_F8,   KC_F9,   KC_F10,  KC_F11,  KC_F12,			  KC_DEL,
-		KC_TRNS, RGB_TOG, RGB_MOD, RGB_HUI, RGB_HUD, RGB_SAI, RGB_SAD, RGB_VAI, RGB_VAD, KC_TRNS, KC_PSCR, KC_SCRL, KC_PAUS, QK_BOOT,
-		KC_TRNS, KC_TRNS, KC_TRNS, KC_TRNS, KC_TRNS, KC_TRNS, KC_TRNS, KC_TRNS, KC_TRNS, KC_INS,  KC_HOME, KC_PGUP,          KC_TRNS, 
-		KC_TRNS,          KC_TRNS, KC_TRNS, BL_DEC,  BL_TOGG, BL_INC,  BL_STEP, KC_TRNS, KC_DEL,  KC_END,  KC_PGDN,          KC_TRNS,
-		KC_TRNS, KC_TRNS, KC_TRNS,                   KC_TRNS,                                     KC_TRNS, KC_TRNS, KC_TRNS,          KC_TRNS)
-};
-=======
     LAYOUT_all(
         QK_GESC, KC_1,    KC_2,    KC_3,    KC_4,    KC_5,    KC_6,    KC_7,    KC_8,    KC_9,    KC_0,    KC_MINS, KC_EQL,  KC_GRV,  KC_BSPC,
         KC_TAB,  KC_Q,    KC_W,    KC_E,    KC_R,    KC_T,    KC_Y,    KC_U,    KC_I,    KC_O,    KC_P,    KC_LBRC, KC_RBRC, KC_BSLS,
@@ -47,6 +30,4 @@
         KC_TRNS, KC_TRNS, KC_TRNS, KC_TRNS, KC_TRNS, KC_TRNS, KC_TRNS, KC_TRNS, KC_TRNS, KC_INS,  KC_HOME, KC_PGUP, KC_TRNS, QK_BOOT,
         KC_TRNS, KC_TRNS, KC_TRNS, KC_TRNS, BL_DEC,  BL_TOGG, BL_INC,  BL_STEP, KC_TRNS, KC_DEL,  KC_END,  KC_PGDN, KC_TRNS, KC_TRNS, KC_TRNS,
         KC_TRNS, KC_TRNS, KC_TRNS, KC_TRNS,          KC_TRNS,          KC_TRNS, KC_TRNS, KC_TRNS, KC_TRNS, KC_TRNS, KC_TRNS, KC_TRNS, KC_TRNS)
-
-};
->>>>>>> e90ff84c
+};