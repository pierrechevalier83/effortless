/* Copyright 2022 Jose Pablo Ramirez <jp.ramangulo@gmail.com>
 *
 * This program is free software: you can redistribute it and/or modify
 * it under the terms of the GNU General Public License as published by
 * the Free Software Foundation, either version 2 of the License, or
 * (at your option) any later version.
 *
 * This program is distributed in the hope that it will be useful,
 * but WITHOUT ANY WARRANTY; without even the implied warranty of
 * MERCHANTABILITY or FITNESS FOR A PARTICULAR PURPOSE.  See the
 * GNU General Public License for more details.
 *
 * You should have received a copy of the GNU General Public License
 * along with this program.  If not, see <http://www.gnu.org/licenses/>.
 */

#include "quantum.h"

#ifdef RGB_MATRIX_ENABLE

#define NA NO_LED

/* RGB Positioning */
led_config_t g_led_config = { {
    { NA,  NA, NA },
    {  0,   1,  2 },
    {  3,   4,  5 },
    {  6,   7,  8 },
    {  9,  10, 11 }
}, {
    { 0,  0 }, { 112,  0 }, { 224,  0},
    { 0, 21 }, { 112, 21 }, { 224, 21},
    { 0, 42 }, { 112, 42 }, { 224, 42},
    { 0, 64 }, { 112, 64 }, { 224, 64}
}, {
    4, 4, 4,
    4, 4, 4,
    4, 4, 4,
    4, 4, 4
} };

<<<<<<< HEAD
=======
#endif

#ifdef AUDIO_ENABLE
void keyboard_pre_init_kb(void) {
    // ensure pin is set and enabled pre-audio init
    setPinOutput(SPEAKER_SHUTDOWN);
    writePinHigh(SPEAKER_SHUTDOWN);
    keyboard_pre_init_user();
}

void keyboard_post_init_kb(void) {
    // set pin based on active status
    writePin(SPEAKER_SHUTDOWN, audio_is_on());
    keyboard_post_init_user();
}

void audio_on_user(void) {
    writePinHigh(SPEAKER_SHUTDOWN);
}

void audio_off_user(void) {
    // needs a delay or it runs right after play note.
    wait_ms(200);
    writePinLow(SPEAKER_SHUTDOWN);
}
#endif

#ifdef ENCODER_ENABLE
bool encoder_update_kb(uint8_t index, bool clockwise) {
    if (!encoder_update_user(index, clockwise)) { return false; }
    if (index == 0) {
        if (clockwise) {
            tap_code_delay(KC_VOLU, 10);
        } else {
            tap_code_delay(KC_VOLD, 10);
        }
    }
    return true;
}
>>>>>>> 2c375e64
#endif<|MERGE_RESOLUTION|>--- conflicted
+++ resolved
@@ -39,8 +39,6 @@
     4, 4, 4
 } };
 
-<<<<<<< HEAD
-=======
 #endif
 
 #ifdef AUDIO_ENABLE
@@ -66,19 +64,4 @@
     wait_ms(200);
     writePinLow(SPEAKER_SHUTDOWN);
 }
-#endif
-
-#ifdef ENCODER_ENABLE
-bool encoder_update_kb(uint8_t index, bool clockwise) {
-    if (!encoder_update_user(index, clockwise)) { return false; }
-    if (index == 0) {
-        if (clockwise) {
-            tap_code_delay(KC_VOLU, 10);
-        } else {
-            tap_code_delay(KC_VOLD, 10);
-        }
-    }
-    return true;
-}
->>>>>>> 2c375e64
 #endif