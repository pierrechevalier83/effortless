--- conflicted
+++ resolved
@@ -42,11 +42,7 @@
   KC_ESC,   KC_Q,   KC_W,    KC_E,    KC_R,    KC_T,                     KC_Y,    KC_U,    KC_I,    KC_O,    KC_P,  KC_BSPC,
   KC_TAB,   KC_A,   KC_S,    KC_D,    KC_F,    KC_G,                     KC_H,    KC_J,    KC_K,    KC_L, KC_SCLN,  KC_QUOT,
   KC_LSFT,  KC_Z,   KC_X,    KC_C,    KC_V,    KC_B, KC_MUTE,     XXXXXXX,KC_N,    KC_M, KC_COMM,  KC_DOT, KC_SLSH,  KC_RSFT,
-<<<<<<< HEAD
-                 KC_LGUI,KC_LALT,KC_LCTL, KC_LOWER, KC_ENT,      KC_SPC,  KC_RAISE, KC_RCTL, KC_RALT, KC_RGUI
-=======
-                 KC_LGUI,KC_LALT,KC_LCTRL, MO(_LOWER), KC_ENT,     KC_SPC, MO(_RAISE), KC_RCTRL, KC_RALT, KC_RGUI
->>>>>>> 06a3801a
+                 KC_LGUI,KC_LALT,KC_LCTL, MO(_LOWER), KC_ENT,      KC_SPC,  MO(_RAISE), KC_RCTL, KC_RALT, KC_RGUI
 ),
 /*
  * COLEMAK
@@ -69,11 +65,7 @@
   KC_ESC,   KC_Q,   KC_W,    KC_F,    KC_P,    KC_G,                      KC_J,    KC_L,    KC_U,    KC_Y, KC_SCLN,  KC_BSPC,
   KC_TAB,   KC_A,   KC_R,    KC_S,    KC_T,    KC_D,                      KC_H,    KC_N,    KC_E,    KC_I,    KC_O,  KC_QUOT,
   KC_LSFT,  KC_Z,   KC_X,    KC_C,    KC_V,    KC_B, KC_MUTE,      XXXXXXX,KC_K,    KC_M, KC_COMM,  KC_DOT, KC_SLSH,  KC_RSFT,
-<<<<<<< HEAD
-                 KC_LGUI,KC_LALT,KC_LCTL,KC_LOWER, KC_ENT,      KC_SPC,  KC_RAISE, KC_RCTL, KC_RALT, KC_RGUI
-=======
-                 KC_LGUI,KC_LALT,KC_LCTRL, MO(_LOWER), KC_ENT,     KC_SPC, MO(_RAISE), KC_RCTRL, KC_RALT, KC_RGUI
->>>>>>> 06a3801a
+                 KC_LGUI,KC_LALT,KC_LCTL,MO(_LOWER), KC_ENT,        KC_SPC,  MO(_RAISE), KC_RCTL, KC_RALT, KC_RGUI
 ),
 /* LOWER
  * ,-----------------------------------------.                    ,-----------------------------------------.
