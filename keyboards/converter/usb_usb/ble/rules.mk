# Processor frequency
F_CPU = 8000000

BOOTMAGIC_ENABLE = no       # Enable Bootmagic Lite
MOUSEKEY_ENABLE = no       # Mouse keys
EXTRAKEY_ENABLE = no       # Audio control and System control
CONSOLE_ENABLE = no        # Console for debug
COMMAND_ENABLE = no        # Commands for debug and configuration
# Do not enable SLEEP_LED_ENABLE. it uses the same timer as BACKLIGHT_ENABLE
SLEEP_LED_ENABLE = no       # Breathing sleep LED during USB suspend
# if this doesn't work, see here: https://github.com/tmk/tmk_keyboard/wiki/FAQ#nkro-doesnt-work
NKRO_ENABLE = no            # USB Nkey Rollover
BACKLIGHT_ENABLE = no       # Enable keyboard backlight functionality
RGBLIGHT_ENABLE = no        # Enable keyboard RGB underglow
<<<<<<< HEAD
UNICODE_ENABLE = no         # Unicode
=======
BLUETOOTH_ENABLE = no       # Enable Bluetooth with the Adafruit EZ-Key HID
>>>>>>> 36bc3c86
AUDIO_ENABLE = no           # Audio output

BLUETOOTH_ENABLE = yes
BLUETOOTH_DRIVER = AdafruitBLE

EXTRAFLAGS += -flto<|MERGE_RESOLUTION|>--- conflicted
+++ resolved
@@ -12,11 +12,6 @@
 NKRO_ENABLE = no            # USB Nkey Rollover
 BACKLIGHT_ENABLE = no       # Enable keyboard backlight functionality
 RGBLIGHT_ENABLE = no        # Enable keyboard RGB underglow
-<<<<<<< HEAD
-UNICODE_ENABLE = no         # Unicode
-=======
-BLUETOOTH_ENABLE = no       # Enable Bluetooth with the Adafruit EZ-Key HID
->>>>>>> 36bc3c86
 AUDIO_ENABLE = no           # Audio output
 
 BLUETOOTH_ENABLE = yes
