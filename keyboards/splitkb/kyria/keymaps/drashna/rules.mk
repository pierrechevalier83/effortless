BOOTMAGIC_ENABLE           = yes      # Enable Bootmagic Lite
MOUSEKEY_ENABLE            = yes      # Mouse keys
EXTRAKEY_ENABLE            = yes      # Audio control and System control
CONSOLE_ENABLE             = yes      # Console for debug
COMMAND_ENABLE             = no       # Commands for debug and configuration
NKRO_ENABLE                = yes      # USB Nkey Rollover
UNICODE_ENABLE             = yes      # Unicode
OLED_ENABLE                = yes
OLED_DRIVER                = SSD1306  # Enables the use of OLED displays
ENCODER_ENABLE             = yes      # Enables the use of one or more encoders

<<<<<<< HEAD
BOOTMAGIC_ENABLE = no       # Enable Bootmagic Lite
MOUSEKEY_ENABLE = no       # Mouse keys
EXTRAKEY_ENABLE = yes      # Audio control and System control
CONSOLE_ENABLE = no        # Console for debug
COMMAND_ENABLE = no        # Commands for debug and configuration
NKRO_ENABLE = yes          # USB Nkey Rollover
UNICODE_ENABLE = no       # Unicode
KEY_LOCK_ENABLE = no
CTPC = yes

# BOOTLOADER = hid
# BOOTLOADER_SIZE = 512
# PROGRAM_CMD = 	$(HID_BOOTLOADER_CLI) -mmcu=$(MCU) -w -v $(BUILD_DIR)/$(TARGET).hex
# TAP_DANCE_ENABLE = yes

WPM_ENABLE = yes
SWAP_HANDS_ENABLE = yes
=======
RGBLIGHT_ENABLE            = no       # Enable keyboard RGB underglow
RGBLIGHT_STARTUP_ANIMATION = yes
RGB_MATRIX_ENABLE          = yes
TAP_DANCE_ENABLE           = yes
KEY_LOCK_ENABLE            = no
WPM_ENABLE                 = yes
SWAP_HANDS_ENABLE          = yes
LTO_ENABLE                 = no
>>>>>>> 9a0addc7
<|MERGE_RESOLUTION|>--- conflicted
+++ resolved
@@ -9,25 +9,6 @@
 OLED_DRIVER                = SSD1306  # Enables the use of OLED displays
 ENCODER_ENABLE             = yes      # Enables the use of one or more encoders
 
-<<<<<<< HEAD
-BOOTMAGIC_ENABLE = no       # Enable Bootmagic Lite
-MOUSEKEY_ENABLE = no       # Mouse keys
-EXTRAKEY_ENABLE = yes      # Audio control and System control
-CONSOLE_ENABLE = no        # Console for debug
-COMMAND_ENABLE = no        # Commands for debug and configuration
-NKRO_ENABLE = yes          # USB Nkey Rollover
-UNICODE_ENABLE = no       # Unicode
-KEY_LOCK_ENABLE = no
-CTPC = yes
-
-# BOOTLOADER = hid
-# BOOTLOADER_SIZE = 512
-# PROGRAM_CMD = 	$(HID_BOOTLOADER_CLI) -mmcu=$(MCU) -w -v $(BUILD_DIR)/$(TARGET).hex
-# TAP_DANCE_ENABLE = yes
-
-WPM_ENABLE = yes
-SWAP_HANDS_ENABLE = yes
-=======
 RGBLIGHT_ENABLE            = no       # Enable keyboard RGB underglow
 RGBLIGHT_STARTUP_ANIMATION = yes
 RGB_MATRIX_ENABLE          = yes
@@ -36,4 +17,4 @@
 WPM_ENABLE                 = yes
 SWAP_HANDS_ENABLE          = yes
 LTO_ENABLE                 = no
->>>>>>> 9a0addc7
+CTPC                       = yes