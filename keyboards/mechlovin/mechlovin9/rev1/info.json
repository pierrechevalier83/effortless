--- conflicted
+++ resolved
@@ -4,17 +4,14 @@
         "pid": "0x6509",
         "device_version": "0.0.1"
     },
-<<<<<<< HEAD
     "matrix_pins": {
         "cols": ["B11", "B10", "B2", "B1", "B0", "A7", "A6", "A0", "C15", "B4", "B5", "B3", "C13", "C14", "A13"],
         "rows": ["A4", "A5", "A3", "A2", "A1"]
     },
     "diode_direction": "COL2ROW",
-=======
     "features": {
         "backlight": true
     },
->>>>>>> 27e6e27d
     "backlight": {
         "pin": "B8",
         "breathing": true
